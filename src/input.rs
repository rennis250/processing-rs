use glium::glutin;

use {Screen, Key, MouseButton};

impl<'a> Screen<'a> {
	/// Check if the given key was pressed since the last call to screen.release()
	/// or screen.poll_events().
    pub fn key_press<I: Into<glutin::VirtualKeyCode>>(&mut self, button: I) -> bool {
        match self.keypressed {
            Some(k) => {
                let b: glutin::VirtualKeyCode = button.into();
                if k == b {
                    return true;
                } else {
                    return false;
                }
            }
            None => {
                return false;
            }
        }
    }

	/// Pause the program and wait for the space bar to be pressed. This is a
	/// convienence which is useful for debugging and also in psychological experiments.
    pub fn SpaceWait(&mut self) {
        self.events_loop.run_forever(|event| match event {
            glutin::Event::WindowEvent { event, .. } => {
                match event {
                    glutin::WindowEvent::KeyboardInput { input, .. }
                        if glutin::ElementState::Pressed == input.state => {
                        match input.virtual_keycode {
                            Some(glutin::VirtualKeyCode::Space) => {
                                return glutin::ControlFlow::Break;
                            }
                            _ => return glutin::ControlFlow::Continue,
                        }
                    }
                    _ => return glutin::ControlFlow::Continue,
                }
            }
            _ => return glutin::ControlFlow::Continue,
        });
    }

	/// Check if the given mouse button was pressed since the last call to
	/// screen.reveal() or screen.poll_events().
    pub fn MousePress<B: Into<glutin::MouseButton>>(&mut self, button: B) -> bool {
        match self.mousepressed {
            Some(b) => {
                let btn: glutin::MouseButton = button.into();
                if b == btn {
                    return true;
                } else {
                    return false;
                }
            }
            None => {
                return false;
            }
        }
    }

	/// Check if the given mouse button was released since the last call to
	/// screen.reveal() or screen.poll_events().
    pub fn MouseRelease<B: Into<glutin::MouseButton>>(&mut self, button: B) -> bool {
        match self.mousereleased {
            Some(b) => {
                let btn: glutin::MouseButton = button.into();
                if b == btn {
                    return true;
                } else {
                    return false;
                }
            }
            None => {
                return false;
            }
        }
    }

	/// What was the x-coordinate of the mouse at the last call to screen.reveal()
	/// or screen.poll_events().
    pub fn MouseX(&mut self) -> f64 {
        self.mousepos.0
    }

	/// What was the y-coordinate of the mouse at the last call to screen.reveal()
	/// or screen.poll_events().
    pub fn MouseY(&mut self) -> f64 {
        self.mousepos.1
    }

<<<<<<< HEAD
	/// Rather than wait for screen.reveal() to be called to see if any events occurred,
	/// you can manually check for events with this function. Once it has been called,
	/// you can then check for specific events using the other functions in this module. 
=======
>>>>>>> 4fcee2b8
    pub fn poll_events(&mut self) {
        let mut kp = None;
        let mut mp = None;
        let mut mr = None;
        let mut mpos = (-100., -100.);
        self.events_loop.poll_events(|event| {
            match event {
                glutin::Event::WindowEvent { event, .. } => {
                    match event {
                        glutin::WindowEvent::Closed => panic!("need a smoother way to quit..."),
                        glutin::WindowEvent::KeyboardInput { input, .. }
                            if glutin::ElementState::Pressed == input.state => {
                            match input.virtual_keycode {
                                Some(b) => {
                                    kp = Some(b);
                                }
                                _ => (),
                            }
                        }
                        glutin::WindowEvent::MouseInput {
                            state: s,
                            button: b,
                            ..
                        } if glutin::ElementState::Pressed == s => {
                            mp = Some(b);
                        }
                        glutin::WindowEvent::MouseInput {
                            state: s,
                            button: b,
                            ..
                        } if glutin::ElementState::Released == s => {
                            mr = Some(b);
                        }
                        glutin::WindowEvent::CursorMoved { position, .. } => {
                            mpos = position;
                        }
                        _ => (),
                    }
                }
                _ => (),
            }
        });

        self.keypressed = kp;
        self.mousepressed = mp;
        self.mousereleased = mr;
        self.mousepos = mpos;
    }
}<|MERGE_RESOLUTION|>--- conflicted
+++ resolved
@@ -91,12 +91,9 @@
         self.mousepos.1
     }
 
-<<<<<<< HEAD
 	/// Rather than wait for screen.reveal() to be called to see if any events occurred,
 	/// you can manually check for events with this function. Once it has been called,
-	/// you can then check for specific events using the other functions in this module. 
-=======
->>>>>>> 4fcee2b8
+	/// you can then check for specific events using the other functions in this 
     pub fn poll_events(&mut self) {
         let mut kp = None;
         let mut mp = None;
